package config

import (
	"context"
	"crypto/tls"
	"crypto/x509"
	"fmt"
	"io/ioutil"

<<<<<<< HEAD
	"github.com/go-redis/redis/v8"
=======
	"github.com/go-redis/redis/v9"
>>>>>>> 8a920615
)

var _redis *redis.Client

// GetRedisClient 获取redis客户端
func GetRedisClient() *redis.Client {
	return _redis
}

// SetRedisClient 设置redis客户端
func SetRedisClient(c *redis.Client) {
	if _redis != nil && _redis != c {
<<<<<<< HEAD
		_redis.Shutdown(context.Background())
=======
		_redis.Shutdown(context.TODO())
>>>>>>> 8a920615
	}
	_redis = c
}

type RedisConnectOptions struct {
	Network    string `yaml:"network" json:"network"`
	Addr       string `yaml:"addr" json:"addr"`
	Username   string `yaml:"username" json:"username"`
	Password   string `yaml:"password" json:"password"`
	DB         int    `yaml:"db" json:"db"`
	PoolSize   int    `yaml:"pool_size" json:"pool_size"`
	Tls        *Tls   `yaml:"tls" json:"tls"`
	MaxRetries int    `yaml:"max_retries" json:"max_retries"`
}

type Tls struct {
	Cert string `yaml:"cert" json:"cert"`
	Key  string `yaml:"key" json:"key"`
	Ca   string `yaml:"ca" json:"ca"`
}

func (e RedisConnectOptions) GetRedisOptions() (*redis.Options, error) {
	r := &redis.Options{
		Network:    e.Network,
		Addr:       e.Addr,
		Username:   e.Username,
		Password:   e.Password,
		DB:         e.DB,
		MaxRetries: e.MaxRetries,
		PoolSize:   e.PoolSize,
	}
	var err error
	r.TLSConfig, err = getTLS(e.Tls)
	return r, err
}

func getTLS(c *Tls) (*tls.Config, error) {
	if c != nil && c.Cert != "" {
		// 从证书相关文件中读取和解析信息，得到证书公钥、密钥对
		cert, err := tls.LoadX509KeyPair(c.Cert, c.Key)
		if err != nil {
			fmt.Printf("tls.LoadX509KeyPair err: %v\n", err)
			return nil, err
		}
		// 创建一个新的、空的 CertPool，并尝试解析 PEM 编码的证书，解析成功会将其加到 CertPool 中
		certPool := x509.NewCertPool()
		ca, err := ioutil.ReadFile(c.Ca)
		if err != nil {
			fmt.Printf("ioutil.ReadFile err: %v\n", err)
			return nil, err
		}

		if ok := certPool.AppendCertsFromPEM(ca); !ok {
			fmt.Println("certPool.AppendCertsFromPEM err")
			return nil, err
		}
		return &tls.Config{
			// 设置证书链，允许包含一个或多个
			Certificates: []tls.Certificate{cert},
			// 要求必须校验客户端的证书
			ClientAuth: tls.RequireAndVerifyClientCert,
			// 设置根证书的集合，校验方式使用 ClientAuth 中设定的模式
			ClientCAs: certPool,
		}, nil
	}
	return nil, nil
}<|MERGE_RESOLUTION|>--- conflicted
+++ resolved
@@ -7,11 +7,7 @@
 	"fmt"
 	"io/ioutil"
 
-<<<<<<< HEAD
-	"github.com/go-redis/redis/v8"
-=======
 	"github.com/go-redis/redis/v9"
->>>>>>> 8a920615
 )
 
 var _redis *redis.Client
@@ -24,11 +20,7 @@
 // SetRedisClient 设置redis客户端
 func SetRedisClient(c *redis.Client) {
 	if _redis != nil && _redis != c {
-<<<<<<< HEAD
-		_redis.Shutdown(context.Background())
-=======
 		_redis.Shutdown(context.TODO())
->>>>>>> 8a920615
 	}
 	_redis = c
 }
