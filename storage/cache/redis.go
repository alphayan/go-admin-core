--- conflicted
+++ resolved
@@ -2,17 +2,9 @@
 
 import (
 	"context"
-<<<<<<< HEAD
-	"time"
-
-	"github.com/go-redis/redis/v8"
-=======
 	"github.com/go-redis/redis/v9"
 	"time"
->>>>>>> 8a920615
 )
-
-var rctx = context.Background()
 
 // NewRedis redis模式
 func NewRedis(client *redis.Client, options *redis.Options) (*Redis, error) {
@@ -41,83 +33,47 @@
 // connect connect test
 func (r *Redis) connect() error {
 	var err error
-<<<<<<< HEAD
-	_, err = r.client.Ping(rctx).Result()
-=======
 	_, err = r.client.Ping(context.TODO()).Result()
->>>>>>> 8a920615
 	return err
 }
 
 // Get from key
 func (r *Redis) Get(key string) (string, error) {
-<<<<<<< HEAD
-	return r.client.Get(rctx, key).Result()
-=======
 	return r.client.Get(context.TODO(), key).Result()
->>>>>>> 8a920615
 }
 
 // Set value with key and expire time
 func (r *Redis) Set(key string, val interface{}, expire int) error {
-<<<<<<< HEAD
-	return r.client.Set(rctx, key, val, time.Duration(expire)*time.Second).Err()
-=======
 	return r.client.Set(context.TODO(), key, val, time.Duration(expire)*time.Second).Err()
->>>>>>> 8a920615
 }
 
 // Del delete key in redis
 func (r *Redis) Del(key string) error {
-<<<<<<< HEAD
-	return r.client.Del(rctx, key).Err()
-=======
 	return r.client.Del(context.TODO(), key).Err()
->>>>>>> 8a920615
 }
 
 // HashGet from key
 func (r *Redis) HashGet(hk, key string) (string, error) {
-<<<<<<< HEAD
-	return r.client.HGet(rctx, hk, key).Result()
-=======
 	return r.client.HGet(context.TODO(), hk, key).Result()
->>>>>>> 8a920615
 }
 
 // HashDel delete key in specify redis's hashtable
 func (r *Redis) HashDel(hk, key string) error {
-<<<<<<< HEAD
-	return r.client.HDel(rctx, hk, key).Err()
-=======
 	return r.client.HDel(context.TODO(), hk, key).Err()
->>>>>>> 8a920615
 }
 
 // Increase
 func (r *Redis) Increase(key string) error {
-<<<<<<< HEAD
-	return r.client.Incr(rctx, key).Err()
-}
-
-func (r *Redis) Decrease(key string) error {
-	return r.client.Decr(rctx, key).Err()
-=======
 	return r.client.Incr(context.TODO(), key).Err()
 }
 
 func (r *Redis) Decrease(key string) error {
 	return r.client.Decr(context.TODO(), key).Err()
->>>>>>> 8a920615
 }
 
 // Set ttl
 func (r *Redis) Expire(key string, dur time.Duration) error {
-<<<<<<< HEAD
-	return r.client.Expire(rctx, key, dur).Err()
-=======
 	return r.client.Expire(context.TODO(), key, dur).Err()
->>>>>>> 8a920615
 }
 
 // GetClient 暴露原生client
