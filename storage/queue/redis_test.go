--- conflicted
+++ resolved
@@ -8,12 +8,6 @@
 	"testing"
 	"time"
 
-<<<<<<< HEAD
-	"github.com/go-redis/redis/v8"
-	"github.com/robinjoseph08/redisqueue/v2"
-
-=======
->>>>>>> 8a920615
 	"github.com/go-admin-team/go-admin-core/storage"
 )
 
@@ -57,12 +51,8 @@
 			},
 			args{
 				name: "test",
-<<<<<<< HEAD
-				message: &Message{Message: redisqueue.Message{
-=======
 				message: &Message{redisqueue.Message{
 					ID:     "",
->>>>>>> 8a920615
 					Stream: "test",
 					Values: map[string]interface{}{
 						"key": "value",
